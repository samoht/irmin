open Lwt.Infix
open Graphql_lwt

module type S = sig
  type store

  val schema : store -> unit Schema.schema
  val start_server : ?port:int -> store -> unit Lwt.t
end

let of_irmin_result = function
  | Ok _ as ok -> ok
  | Error (`Msg msg) -> Error msg

type commit_input = {
  author: string option;
  message: string option;
}

type tree_item = {
  key: string;
  value: string option;
  metadata: string option;
}

module type STORE = sig
  include Irmin.S
  val remote: (?headers:Cohttp.Header.t -> string -> Irmin.remote) option
  val info: ?author:string -> ('a, Format.formatter, unit, Irmin.Info.f) format4 -> 'a
end

module Make(Store : STORE) : S with type store = Store.t = struct
  module Sync = Irmin.Sync (Store)

  let mk_info input =
    match input with
    | Some input ->
      let message = match input.message with None -> "" | Some m -> m in
      let author = input.author in
      Store.info ?author "%s" message
    | None ->
      Store.info ""

  type store = Store.t

  module Input = struct
    let coerce_key = function
      | `String s ->
        of_irmin_result (Irmin.Type.of_string Store.key_t s )
      | _ -> Error "invalid key encoding"

    let coerce_step = function
      | `String s -> of_irmin_result (Irmin.Type.of_string Store.step_t s)
      | _ -> Error "invalid step"

    let coerce_branch = function
      | `String s -> of_irmin_result @@ Irmin.Type.of_string Store.branch_t s
      | _ -> Error "invalid branch encoding"

    let coerce_remote = function
      | `String s ->
        (match Store.remote with
         | Some remote -> Ok (remote s)
         | None -> Error "sync is not available")
      | _ -> Error "invalid remote encoding"

    let coerce_hash = function
      | `String s ->
        of_irmin_result @@ Irmin.Type.of_string Store.Hash.t s
      | _ -> Error "invalid hash encoding"


    let key = Schema.Arg.(scalar "Key" ~coerce:coerce_key)
    let step = Schema.Arg.(scalar "Step" ~coerce:coerce_step)
    let commit_hash = Schema.Arg.(scalar "CommitHash" ~coerce:coerce_hash)
    let branch = Schema.Arg.(scalar "BranchName" ~coerce:coerce_branch)
    let remote = Schema.Arg.(scalar "Remote" ~coerce:coerce_remote)
    let info = Schema.Arg.(
        obj "InfoInput"
          ~fields:[
            arg "author" ~typ:string;
            arg "message" ~typ:string;
          ]
          ~coerce:(fun author message -> {author; message})
      )

    let item = Schema.Arg.(
        obj "TreeItem"
          ~fields:[
            arg "key" ~typ:(non_null string);
            arg "value" ~typ:string;
            arg "metadata" ~typ:string;
          ]
          ~coerce:(fun key value metadata -> {key; value; metadata})
      )

    let tree = Schema.Arg.(
        non_null (list (non_null item)))
  end

  let rec commit = lazy Schema.(
      obj "Commit"
        ~fields:(fun commit -> [
              io_field "node"
                ~typ:(non_null (Lazy.force node))
                ~args:[]
                ~resolve:(fun _ c ->
                    Store.Commit.tree c >|= fun tree ->
                    Ok (tree, Store.Key.empty)
                  )
              ;
              io_field "parents"
                ~typ:(non_null (list (non_null commit)))
                ~args:[]
                ~resolve:(fun _ c -> Store.Commit.parents c >|= fun parents ->
                           Ok parents
                         )
              ;
              field "info"
                ~typ:(non_null Lazy.(force info))
                ~args:[]
                ~resolve:(fun _ c -> Store.Commit.info c)
              ;
              field "hash"
                ~typ:(non_null string)
                ~args:[]
                ~resolve:(fun _ c ->
                    Irmin.Type.to_string Store.Hash.t (Store.Commit.hash c))
              ;
            ])
    )

  and info : ('ctx, Irmin.Info.t option) Schema.typ Lazy.t = lazy Schema.(
      obj "Info"
        ~fields:(fun _info -> [
              field "date"
                ~typ:(non_null string)
                ~args:[]
                ~resolve:(fun _ i -> Irmin.Info.date i |> Int64.to_string)
              ;
              field "author"
                ~typ:(non_null string)
                ~args:[]
                ~resolve:(fun _ i -> Irmin.Info.author i)
              ;
              field "message"
                ~typ:(non_null string)
                ~args:[]
                ~resolve:(fun _ i -> Irmin.Info.message i)
            ])
    )

  and node : ('ctx, (Store.tree * Store.key) option) Schema.typ Lazy.t = lazy Schema.(
      obj "Node"
        ~fields:(fun node -> [
              field "key"
                ~typ:(non_null string)
                ~args:[]
                ~resolve:(fun _ (_, key) -> Irmin.Type.to_string Store.key_t key)
              ;
              io_field "get"
                ~args:Arg.[arg "key" ~typ:Input.step]
                ~typ:node
                ~resolve:(fun _ (tree, key) step ->
                    Store.Tree.get_tree tree key >>= fun tree ->
                    let key =
                      match step with
                      | Some s -> Ok (Store.Key.v [s])
                      | None -> Ok Store.Key.empty
                    in
                    match key with
                    | Ok key ->
                      Lwt.return_ok (Some (tree, key))
                    | Error msg -> Lwt.return_error msg
                  )
              ;
              io_field "value"
                ~args:[]
                ~typ:string
                ~resolve:(fun _ (tree, key) ->
                    Store.Tree.find tree key >>= function
                    | Some contents ->
                      let s = Irmin.Type.to_string Store.contents_t contents in
                      Lwt.return_ok (Some s)
                    | _ -> Lwt.return_ok None
                  );
              io_field "metadata"
                ~args:[]
                ~typ:string
                ~resolve:(fun _ (tree, key) ->
                    Store.Tree.find_all tree key >>= function
                    | Some (_contents, metadata) ->
                      let s = Irmin.Type.to_string Store.metadata_t metadata in
                      Lwt.return_ok (Some s)
                    | None -> Lwt.return_ok None
                  );
              io_field "tree"
                ~typ:(non_null (list (non_null tree)))
                ~args:[]
                ~resolve:(fun _ (tree, key) ->
                    Store.Tree.list tree key >>= Lwt_list.map_p (fun (step, kind) ->
                        let key' = Store.Key.rcons key step in
                        match kind with
                        | `Contents -> Lwt.return (Lazy.(force contents_as_tree) (tree, key'))
                        | `Node -> Lwt.return (Lazy.(force node_as_tree) (tree, key'))
                      ) >>= Lwt.return_ok
                  )
              ;
            ])
    )

  and branch :  ('ctx, (Store.t * Store.Branch.t) option) Schema.typ Lazy.t = lazy Schema.(
      obj "Branch"
        ~fields:(fun _branch -> [
              field "name"
                ~typ:(non_null string)
                ~args:[]
                ~resolve:(fun _ (_, b) ->
                    Irmin.Type.to_string Store.branch_t b
                  )
              ;
              io_field "head"
                ~args:[]
                ~typ:(Lazy.force (commit))
                ~resolve:(fun _  (s, _) ->
                    Store.Head.find s >>= Lwt.return_ok
                  )
              ;
              io_field "get"
                ~args:Arg.[arg "key" ~typ:(non_null Input.key)]
                ~typ:(string)
                ~resolve:(fun _ (s, _) key ->
                    Store.find s key >>= function
                    | Some v -> Lwt.return_ok (Some (Irmin.Type.to_string Store.contents_t v))
                    | None -> Lwt.return_ok None
                  )
              ;
              io_field "get_tree"
                ~args:Arg.[arg "key" ~typ:(non_null Input.key)]
                ~typ:(list (non_null @@ Lazy.force contents))
                ~resolve:(fun _ (s, _) key ->
                    let rec tree_list base tree key acc =
                      match tree with
                      | `Contents (_, _) ->
                        (Store.Tree.of_concrete base, key) :: acc
                      | `Tree l ->
                        List.fold_right (fun (step, t) acc -> tree_list base t (Store.Key.rcons key step) [] @ acc) l acc
                    in
                    Store.find_tree s key >>= function
                    | Some t ->
                      Store.Tree.to_concrete t >>= fun t ->
                      let l = tree_list t t Store.Key.empty [] in
                      Lwt.return_ok (Some l)
                    | None -> Lwt.return_ok None
                  )
              ;
              io_field "get_all"
                ~args:Arg.[arg "key" ~typ:(non_null Input.key)]
                ~typ:(Lazy.force contents)
                ~resolve:(fun _ (s, _) key ->
                    Store.mem_tree s key >>= function
                    | true ->
                        Store.get_tree s Store.Key.empty >>= fun tree ->
                        Lwt.return_ok (Some (tree, key))
                    | false -> Lwt.return_ok None
                  )
              ;
              io_field "lca"
                ~typ:(non_null (list (non_null (Lazy.force commit))))
                ~args:Arg.[arg "commit" ~typ:(non_null Input.commit_hash)]
                ~resolve:(fun _ (s, _) commit ->
                    Store.Commit.of_hash (Store.repo s) commit >>= function
                      | Some commit ->
                        (Store.lcas_with_commit s commit >>= function
                          | Ok lcas -> Lwt.return_ok lcas
                          | Error e ->
                            let msg = Irmin.Type.to_string Store.lca_error_t e in
                            Lwt.return_error msg)
                      | None -> Lwt.return_error "Commit not found"
                  )
              ;
            ])
    )

  and contents : ('ctx, (Store.tree * Store.key) option) Schema.typ Lazy.t = lazy Schema.(
      obj "Contents"
        ~fields:(fun _contents -> [
              field "key"
                ~typ:(non_null string)
                ~args:[]
                ~resolve:(fun _ (_, key) -> Irmin.Type.to_string Store.key_t key)
              ;
              io_field "metadata"
                ~typ:string
                ~args:[]
                ~resolve:(fun _ (tree, key) ->
                    Store.Tree.find_all tree key >|= function
                    | None -> Ok None
                    | Some (_, metadata) ->
                      Ok (Some (Irmin.Type.to_string Store.metadata_t metadata))
                  )
              ;
              io_field "value"
                ~typ:string
                ~args:[]
                ~resolve:(fun _ (tree, key) ->
                    Store.Tree.find tree key >|= function
                    | None -> Ok None
                    | Some contents ->
                      Ok (Some (Irmin.Type.to_string Store.contents_t contents))
                  )
              ;
            ])
    )

  and tree = Schema.union "Tree"
  and node_as_tree = lazy (Schema.add_type tree (Lazy.force node))
  and contents_as_tree = lazy (Schema.add_type tree (Lazy.force contents))

  let _ = Lazy.force node_as_tree
  let _ = Lazy.force contents_as_tree

  let mk_branch repo = function
    | Some b -> Store.of_branch repo b
    | None -> Store.master repo

  let err_write e =
    Lwt.return_error (Irmin.Type.to_string Store.write_error_t e)

  let remote s = match Store.remote with
    | Some _ ->
      Schema.[
        io_field "clone"
          ~typ:(non_null Lazy.(force (commit)))
          ~args:Arg.[
              arg "branch" ~typ:Input.branch;
              arg "remote" ~typ:(non_null Input.remote)
            ]
          ~resolve:(fun _ _src branch remote ->
              mk_branch (Store.repo s) branch >>= fun t ->
              Sync.fetch t remote >>= function
              | Ok d ->
                Store.Head.set s d >|= fun () ->
                Ok d
              | Error e ->
                let err = Fmt.to_to_string Sync.pp_fetch_error e in
                Lwt_result.fail err
            )
        ;
        io_field "push"
          ~typ:(string)
          ~args:Arg.[
              arg "branch" ~typ:Input.branch;
              arg "remote" ~typ:(non_null Input.remote);
            ]
          ~resolve:(fun _ _src branch remote ->
              mk_branch (Store.repo s) branch >>= fun t ->
              Sync.push t remote >>= function
              | Ok _ -> Lwt.return_ok None
              | Error e ->
                let s = Fmt.to_to_string Sync.pp_push_error e in
                Lwt.return_ok @@ Some s
            )
        ;
        io_field "pull"
          ~typ:(Lazy.force commit)
          ~args:Arg.[
              arg "branch" ~typ:Input.branch;
              arg "remote" ~typ:(non_null Input.remote);
              arg "info" ~typ:Input.info;
            ]
          ~resolve:(fun _ _src branch remote info ->
              mk_branch (Store.repo s) branch >>= fun t ->
              let info = mk_info info in
              Sync.pull t remote (`Merge info) >>= function
              | Ok _ ->
                (Store.Head.find t >>=
                 Lwt.return_ok)
              | Error (`Msg msg) -> Lwt.return_error msg
              | Error (`Conflict msg) -> Lwt.return_error ("conflict: " ^ msg)
              | Error `Not_available -> Lwt.return_error "not available"
              | Error `No_head -> Lwt.return_error "no head"
            )
        ;
      ]
    | None -> []

  let unwrap_metadata m =
    match m with
    | Some m ->
        (match Irmin.Type.of_string Store.metadata_t m with
        | Ok m -> Some m
        | Error (`Msg e) -> failwith e)
    | None -> None

  let to_tree tree l = Lwt_list.fold_left_s (fun tree -> function
    | {key; value = Some x; metadata} ->
        let k = Irmin.Type.of_string Store.key_t key in
        let v = Irmin.Type.of_string Store.contents_t x in
        let metadata = unwrap_metadata metadata in
        (match k, v with
        | Ok k, Ok v ->
          Store.Tree.add tree ?metadata k v
        | Error (`Msg e), _ | _, Error (`Msg e) -> failwith e)
    | {key; value = None; _} ->
        let k = Irmin.Type.of_string Store.key_t key in
        (match k with
        | Ok k ->
          Store.Tree.remove tree k
        | Error (`Msg e) -> failwith e)) tree l


  let mutations s = Schema.[
      io_field "set"
        ~typ:(Lazy.force commit)
        ~args:Arg.[
            arg "branch" ~typ:Input.branch;
            arg "key" ~typ:(non_null string);
            arg "value" ~typ:(non_null string);
            arg "info" ~typ:Input.info;
          ]
        ~resolve:(fun _ _src branch k v i ->
            mk_branch (Store.repo s) branch >>= fun t ->
             let info = mk_info i in
             let key = Irmin.Type.of_string Store.key_t k in
             let value = Irmin.Type.of_string Store.contents_t v in
             match key, value with
             | Ok key, Ok value ->
               (Store.set t key value ~info >>= function
                 | Ok ()   -> Store.Head.find t >>= Lwt.return_ok
                 | Error e -> err_write e)
             | Error (`Msg msg), _ | _, Error (`Msg msg) -> Lwt.return_error msg
          )
      ;
      io_field "set_tree"
        ~typ:(Lazy.force commit)
        ~args:Arg.[
            arg "branch" ~typ:Input.branch;
            arg "key" ~typ:(non_null string);
            arg "tree" ~typ:(Input.tree);
            arg "info" ~typ:Input.info;
          ]
        ~resolve:(fun _ _src branch k items i ->
<<<<<<< HEAD
          match to_branch branch with
          | Ok branch ->
              mk_branch (Store.repo s) branch >>= fun t ->
              let info = mk_info i in
              let key = Irmin.Type.of_string Store.key_t k in
              (match key with
              | Ok key ->
                Lwt.catch (fun () ->
                  let tree = Store.Tree.empty in
                  to_tree tree items
                  >>= fun tree ->
                  Store.set_tree_exn t ~info key tree >>= fun () ->
                  Store.Head.find t >>= Lwt.return_ok)
                  (function
                    | Failure e -> Lwt.return_error e
                    | e -> raise e)
              | Error (`Msg msg) -> Lwt.return_error msg)
          | Error msg -> Lwt.return_error msg
        )
      ;
      io_field "update_tree"
        ~typ:(Lazy.force commit)
        ~args:Arg.[
            arg "branch" ~typ:Input.branch;
            arg "key" ~typ:(non_null string);
            arg "tree" ~typ:(Input.tree);
            arg "info" ~typ:Input.info;
          ]
        ~resolve:(fun _ _src branch k items i ->
          match to_branch branch with
          | Ok branch ->
              mk_branch (Store.repo s) branch >>= fun t ->
              let info = mk_info i in
              let key = Irmin.Type.of_string Store.key_t k in
              (match key with
              | Ok key ->
                Lwt.catch (fun () ->
                  Store.with_tree_exn t key ~info (fun tree ->
                    let tree = match tree with
                      | Some t -> t
                      | None -> Store.Tree.empty
                    in
                    to_tree tree items >>= Lwt.return_some)
                    >>= fun () ->
                    Store.Head.find t >>= Lwt.return_ok)
                  (function
                    | Failure e -> Lwt.return_error e
                    | e -> raise e)
              | Error (`Msg msg) -> Lwt.return_error msg)
          | Error msg -> Lwt.return_error msg
        )
=======
            let unwrap_metadata m =
              match m with
              | Some m ->
                (match Irmin.Type.of_string Store.metadata_t m with
                 | Ok m -> Some m
                 | Error (`Msg e) -> failwith e)
              | None -> None
            in
            let to_tree tree l = Lwt_list.fold_left_s (fun tree -> function
                | {key; value = Some x; metadata} ->
                  let k = Irmin.Type.of_string Store.key_t key in
                  let v = Irmin.Type.of_string Store.contents_t x in
                  let metadata = unwrap_metadata metadata in
                  (match k, v with
                   | Ok k, Ok v ->
                     Store.Tree.add tree ?metadata k v
                   | Error (`Msg e), _ | _, Error (`Msg e) -> failwith e)
                | {key; value = None; _} ->
                  let k = Irmin.Type.of_string Store.key_t key in
                  (match k with
                   | Ok k ->
                     Store.Tree.remove tree k
                   | Error (`Msg e) -> failwith e)) tree l
            in
            mk_branch (Store.repo s) branch >>= fun t ->
            let info = mk_info i in
            let key = Irmin.Type.of_string Store.key_t k in
            (match key with
             | Ok key ->
               Lwt.catch (fun () ->
                   Store.with_tree_exn t key ~info (fun tree ->
                       let tree = match tree with
                         | Some t -> t
                         | None -> Store.Tree.empty
                       in
                       to_tree tree items >>= Lwt.return_some)
                   >>= fun () ->
                   Store.Head.find t >>= Lwt.return_ok)
                 (function
                   | Failure e -> Lwt.return_error e
                   | e -> raise e)
             | Error (`Msg msg) -> Lwt.return_error msg)
          )
>>>>>>> 9e63fa96
      ;
      io_field "set_all"
        ~typ:(Lazy.force commit)
        ~args:Arg.[
            arg "branch" ~typ:Input.branch;
            arg "key" ~typ:(non_null string);
            arg "value" ~typ:(non_null string);
            arg "metadata" ~typ:(string);
            arg "info" ~typ:Input.info;
          ]
        ~resolve:(fun _ _src branch k v m i ->
             mk_branch (Store.repo s) branch >>= fun t ->
             let info = mk_info i in
             let key = Irmin.Type.of_string Store.key_t k in
             let value = Irmin.Type.of_string Store.contents_t v in
             let metadata = match m with
               | Some m ->
                 (match Irmin.Type.of_string Store.metadata_t m with
                  | Ok x -> Ok (Some x)
                  | Error msg -> Error msg)
               | None -> Ok None
             in
             match key, value, metadata with
             | Ok key, Ok value, Ok metadata ->
               (Store.find_tree t key >>= (function
                    | Some tree -> Lwt.return tree
                    | None -> Lwt.return Store.Tree.empty) >>= fun tree ->
                Store.Tree.add tree key ?metadata value >>= fun tree ->
                Store.set_tree t key tree ~info >>= function
                | Ok ()   -> Store.Head.find t >>= Lwt.return_ok
                | Error e -> err_write e)
             | Error (`Msg msg), _, _
             | _, Error (`Msg msg), _
             | _, _, Error (`Msg msg) -> Lwt.return_error msg
          )
      ;
      io_field "remove"
        ~typ:(Lazy.force commit)
        ~args:Arg.[
            arg "branch" ~typ:Input.branch;
            arg "key" ~typ:(non_null string);
            arg "info" ~typ:Input.info
          ]
        ~resolve:(fun _ _src branch key i ->
             mk_branch (Store.repo s) branch >>= fun t ->
             let info = mk_info i in
             let key = Irmin.Type.of_string Store.key_t key in
             match key with
             | Ok key ->
               (Store.remove t key ~info >>= function
                 | Ok () -> Store.Head.find t >>= Lwt.return_ok
                 | Error e -> err_write e)
             | Error (`Msg msg) -> Lwt.return_error msg
          )
      ;
      io_field "merge"
        ~typ:(Lazy.force commit)
        ~args:Arg.[
            arg "branch" ~typ:Input.branch;
            arg "from" ~typ:(non_null Input.branch);
            arg "info" ~typ:Input.info;
          ]
        ~resolve:(fun _ _src into from i ->
            mk_branch (Store.repo s) into >>= fun t ->
            let info = mk_info i in
            Store.merge_with_branch t from ~info >>= fun _ ->
            Store.Head.find t >>=
            Lwt.return_ok
          )
      ;
      io_field "revert"
        ~typ:(Lazy.force commit)
        ~args:Arg.[
            arg "branch" ~typ:Input.branch;
            arg "commit" ~typ:(non_null Input.commit_hash);
          ]
        ~resolve:(fun _ _src branch commit ->
            mk_branch (Store.repo s) branch >>= fun t ->
            Store.Commit.of_hash (Store.repo s) commit >>= function
            | Some commit ->
              Store.Head.set t commit >>= fun () ->
              Lwt.return_ok (Some commit)
            | None -> Lwt.return_ok None
          )
      ;
    ]

  let schema s =
    let mutations = mutations s @ remote s in
    Schema.(schema ~mutations [
        io_field "commit"
          ~typ:(Lazy.force commit)
          ~args:Arg.[
              arg "hash" ~typ:(non_null Input.commit_hash)
            ]
          ~resolve:(fun _ _src hash ->
              Store.Commit.of_hash (Store.repo s) hash >>= Lwt.return_ok
            );
        io_field "branches"
          ~typ:(non_null (list (non_null string)))
          ~args:[]
          ~resolve:(fun _ _ ->
              Store.Branch.list (Store.repo s) >|= fun l ->
              let branches = List.map (fun b ->
                  Irmin.Type.to_string Store.branch_t b) l
              in Ok branches
            );
        io_field "master"
          ~typ:(Lazy.force branch)
          ~args:[]
          ~resolve:(fun _ _ ->
              Store.master (Store.repo s) >>= fun s ->
              Lwt.return_ok (Some (s, Store.Branch.master))
            );
        io_field "branch"
          ~typ:(Lazy.force (branch))
          ~args:Arg.[arg "name" ~typ:(non_null Input.branch)]
          ~resolve:(fun _ _ branch ->
              Store.of_branch (Store.repo s) branch >>= fun t ->
              Lwt.return_ok (Some (t, branch))
            )
      ])

  let start_server ?port s =
    Server.start ?port ~ctx:(fun _req -> ()) (schema s)
end
<|MERGE_RESOLUTION|>--- conflicted
+++ resolved
@@ -68,7 +68,6 @@
       | `String s ->
         of_irmin_result @@ Irmin.Type.of_string Store.Hash.t s
       | _ -> Error "invalid hash encoding"
-
 
     let key = Schema.Arg.(scalar "Key" ~coerce:coerce_key)
     let step = Schema.Arg.(scalar "Step" ~coerce:coerce_step)
@@ -260,8 +259,8 @@
                 ~resolve:(fun _ (s, _) key ->
                     Store.mem_tree s key >>= function
                     | true ->
-                        Store.get_tree s Store.Key.empty >>= fun tree ->
-                        Lwt.return_ok (Some (tree, key))
+                      Store.get_tree s Store.Key.empty >>= fun tree ->
+                      Lwt.return_ok (Some (tree, key))
                     | false -> Lwt.return_ok None
                   )
               ;
@@ -270,13 +269,13 @@
                 ~args:Arg.[arg "commit" ~typ:(non_null Input.commit_hash)]
                 ~resolve:(fun _ (s, _) commit ->
                     Store.Commit.of_hash (Store.repo s) commit >>= function
-                      | Some commit ->
-                        (Store.lcas_with_commit s commit >>= function
-                          | Ok lcas -> Lwt.return_ok lcas
-                          | Error e ->
-                            let msg = Irmin.Type.to_string Store.lca_error_t e in
-                            Lwt.return_error msg)
-                      | None -> Lwt.return_error "Commit not found"
+                    | Some commit ->
+                      (Store.lcas_with_commit s commit >>= function
+                        | Ok lcas -> Lwt.return_ok lcas
+                        | Error e ->
+                          let msg = Irmin.Type.to_string Store.lca_error_t e in
+                          Lwt.return_error msg)
+                    | None -> Lwt.return_error "Commit not found"
                   )
               ;
             ])
@@ -388,242 +387,191 @@
   let unwrap_metadata m =
     match m with
     | Some m ->
-        (match Irmin.Type.of_string Store.metadata_t m with
-        | Ok m -> Some m
-        | Error (`Msg e) -> failwith e)
+      (match Irmin.Type.of_string Store.metadata_t m with
+       | Ok m -> Some m
+       | Error (`Msg e) -> failwith e)
     | None -> None
 
-  let to_tree tree l = Lwt_list.fold_left_s (fun tree -> function
-    | {key; value = Some x; metadata} ->
+  let to_tree tree l = Lwt_list.fold_left_s (fun tree ->
+    function
+      | {key; value = Some x; metadata} ->
         let k = Irmin.Type.of_string Store.key_t key in
         let v = Irmin.Type.of_string Store.contents_t x in
         let metadata = unwrap_metadata metadata in
         (match k, v with
-        | Ok k, Ok v ->
-          Store.Tree.add tree ?metadata k v
-        | Error (`Msg e), _ | _, Error (`Msg e) -> failwith e)
-    | {key; value = None; _} ->
+         | Ok k, Ok v ->
+           Store.Tree.add tree ?metadata k v
+         | Error (`Msg e), _ | _, Error (`Msg e) -> failwith e)
+      | {key; value = None; _} ->
         let k = Irmin.Type.of_string Store.key_t key in
         (match k with
-        | Ok k ->
-          Store.Tree.remove tree k
-        | Error (`Msg e) -> failwith e)) tree l
+         | Ok k ->
+           Store.Tree.remove tree k
+         | Error (`Msg e) -> failwith e)) tree l
 
 
   let mutations s = Schema.[
-      io_field "set"
-        ~typ:(Lazy.force commit)
-        ~args:Arg.[
-            arg "branch" ~typ:Input.branch;
-            arg "key" ~typ:(non_null string);
-            arg "value" ~typ:(non_null string);
-            arg "info" ~typ:Input.info;
-          ]
-        ~resolve:(fun _ _src branch k v i ->
-            mk_branch (Store.repo s) branch >>= fun t ->
-             let info = mk_info i in
-             let key = Irmin.Type.of_string Store.key_t k in
-             let value = Irmin.Type.of_string Store.contents_t v in
-             match key, value with
-             | Ok key, Ok value ->
-               (Store.set t key value ~info >>= function
-                 | Ok ()   -> Store.Head.find t >>= Lwt.return_ok
-                 | Error e -> err_write e)
-             | Error (`Msg msg), _ | _, Error (`Msg msg) -> Lwt.return_error msg
-          )
-      ;
-      io_field "set_tree"
-        ~typ:(Lazy.force commit)
-        ~args:Arg.[
-            arg "branch" ~typ:Input.branch;
-            arg "key" ~typ:(non_null string);
-            arg "tree" ~typ:(Input.tree);
-            arg "info" ~typ:Input.info;
-          ]
-        ~resolve:(fun _ _src branch k items i ->
-<<<<<<< HEAD
-          match to_branch branch with
-          | Ok branch ->
-              mk_branch (Store.repo s) branch >>= fun t ->
-              let info = mk_info i in
-              let key = Irmin.Type.of_string Store.key_t k in
-              (match key with
-              | Ok key ->
-                Lwt.catch (fun () ->
-                  let tree = Store.Tree.empty in
-                  to_tree tree items
-                  >>= fun tree ->
-                  Store.set_tree_exn t ~info key tree >>= fun () ->
-                  Store.Head.find t >>= Lwt.return_ok)
-                  (function
-                    | Failure e -> Lwt.return_error e
-                    | e -> raise e)
-              | Error (`Msg msg) -> Lwt.return_error msg)
-          | Error msg -> Lwt.return_error msg
+    io_field "set"
+      ~typ:(Lazy.force commit)
+      ~args:Arg.[
+          arg "branch" ~typ:Input.branch;
+          arg "key" ~typ:(non_null string);
+          arg "value" ~typ:(non_null string);
+          arg "info" ~typ:Input.info;
+        ]
+      ~resolve:(fun _ _src branch k v i ->
+          mk_branch (Store.repo s) branch >>= fun t ->
+          let info = mk_info i in
+          let key = Irmin.Type.of_string Store.key_t k in
+          let value = Irmin.Type.of_string Store.contents_t v in
+          match key, value with
+          | Ok key, Ok value ->
+            (Store.set t key value ~info >>= function
+              | Ok ()   -> Store.Head.find t >>= Lwt.return_ok
+              | Error e -> err_write e)
+          | Error (`Msg msg), _ | _, Error (`Msg msg) -> Lwt.return_error msg
         )
-      ;
-      io_field "update_tree"
-        ~typ:(Lazy.force commit)
-        ~args:Arg.[
-            arg "branch" ~typ:Input.branch;
-            arg "key" ~typ:(non_null string);
-            arg "tree" ~typ:(Input.tree);
-            arg "info" ~typ:Input.info;
-          ]
-        ~resolve:(fun _ _src branch k items i ->
-          match to_branch branch with
-          | Ok branch ->
-              mk_branch (Store.repo s) branch >>= fun t ->
-              let info = mk_info i in
-              let key = Irmin.Type.of_string Store.key_t k in
-              (match key with
-              | Ok key ->
-                Lwt.catch (fun () ->
-                  Store.with_tree_exn t key ~info (fun tree ->
-                    let tree = match tree with
-                      | Some t -> t
-                      | None -> Store.Tree.empty
-                    in
-                    to_tree tree items >>= Lwt.return_some)
-                    >>= fun () ->
-                    Store.Head.find t >>= Lwt.return_ok)
-                  (function
-                    | Failure e -> Lwt.return_error e
-                    | e -> raise e)
-              | Error (`Msg msg) -> Lwt.return_error msg)
-          | Error msg -> Lwt.return_error msg
+    ;
+    io_field "set_tree"
+      ~typ:(Lazy.force commit)
+      ~args:Arg.[
+          arg "branch" ~typ:Input.branch;
+          arg "key" ~typ:(non_null string);
+          arg "tree" ~typ:(Input.tree);
+          arg "info" ~typ:Input.info;
+        ]
+      ~resolve:(fun _ _src branch k items i ->
+          mk_branch (Store.repo s) branch >>= fun t ->
+          let info = mk_info i in
+          let key = Irmin.Type.of_string Store.key_t k in
+          (match key with
+           | Ok key ->
+             Lwt.catch (fun () ->
+                 let tree = Store.Tree.empty in
+                 to_tree tree items
+                 >>= fun tree ->
+                 Store.set_tree_exn t ~info key tree >>= fun () ->
+                 Store.Head.find t >>= Lwt.return_ok)
+               (function
+                 | Failure e -> Lwt.return_error e
+                 | e -> raise e)
+           | Error (`Msg msg) -> Lwt.return_error msg)
         )
-=======
-            let unwrap_metadata m =
-              match m with
-              | Some m ->
-                (match Irmin.Type.of_string Store.metadata_t m with
-                 | Ok m -> Some m
-                 | Error (`Msg e) -> failwith e)
-              | None -> None
-            in
-            let to_tree tree l = Lwt_list.fold_left_s (fun tree -> function
-                | {key; value = Some x; metadata} ->
-                  let k = Irmin.Type.of_string Store.key_t key in
-                  let v = Irmin.Type.of_string Store.contents_t x in
-                  let metadata = unwrap_metadata metadata in
-                  (match k, v with
-                   | Ok k, Ok v ->
-                     Store.Tree.add tree ?metadata k v
-                   | Error (`Msg e), _ | _, Error (`Msg e) -> failwith e)
-                | {key; value = None; _} ->
-                  let k = Irmin.Type.of_string Store.key_t key in
-                  (match k with
-                   | Ok k ->
-                     Store.Tree.remove tree k
-                   | Error (`Msg e) -> failwith e)) tree l
-            in
-            mk_branch (Store.repo s) branch >>= fun t ->
-            let info = mk_info i in
-            let key = Irmin.Type.of_string Store.key_t k in
-            (match key with
-             | Ok key ->
-               Lwt.catch (fun () ->
-                   Store.with_tree_exn t key ~info (fun tree ->
-                       let tree = match tree with
-                         | Some t -> t
-                         | None -> Store.Tree.empty
-                       in
-                       to_tree tree items >>= Lwt.return_some)
-                   >>= fun () ->
-                   Store.Head.find t >>= Lwt.return_ok)
-                 (function
-                   | Failure e -> Lwt.return_error e
-                   | e -> raise e)
-             | Error (`Msg msg) -> Lwt.return_error msg)
-          )
->>>>>>> 9e63fa96
-      ;
-      io_field "set_all"
-        ~typ:(Lazy.force commit)
-        ~args:Arg.[
-            arg "branch" ~typ:Input.branch;
-            arg "key" ~typ:(non_null string);
-            arg "value" ~typ:(non_null string);
-            arg "metadata" ~typ:(string);
-            arg "info" ~typ:Input.info;
-          ]
-        ~resolve:(fun _ _src branch k v m i ->
-             mk_branch (Store.repo s) branch >>= fun t ->
-             let info = mk_info i in
-             let key = Irmin.Type.of_string Store.key_t k in
-             let value = Irmin.Type.of_string Store.contents_t v in
-             let metadata = match m with
-               | Some m ->
-                 (match Irmin.Type.of_string Store.metadata_t m with
-                  | Ok x -> Ok (Some x)
-                  | Error msg -> Error msg)
-               | None -> Ok None
-             in
-             match key, value, metadata with
-             | Ok key, Ok value, Ok metadata ->
-               (Store.find_tree t key >>= (function
-                    | Some tree -> Lwt.return tree
-                    | None -> Lwt.return Store.Tree.empty) >>= fun tree ->
-                Store.Tree.add tree key ?metadata value >>= fun tree ->
-                Store.set_tree t key tree ~info >>= function
-                | Ok ()   -> Store.Head.find t >>= Lwt.return_ok
-                | Error e -> err_write e)
-             | Error (`Msg msg), _, _
-             | _, Error (`Msg msg), _
-             | _, _, Error (`Msg msg) -> Lwt.return_error msg
-          )
-      ;
-      io_field "remove"
-        ~typ:(Lazy.force commit)
-        ~args:Arg.[
-            arg "branch" ~typ:Input.branch;
-            arg "key" ~typ:(non_null string);
-            arg "info" ~typ:Input.info
-          ]
-        ~resolve:(fun _ _src branch key i ->
-             mk_branch (Store.repo s) branch >>= fun t ->
-             let info = mk_info i in
-             let key = Irmin.Type.of_string Store.key_t key in
-             match key with
-             | Ok key ->
-               (Store.remove t key ~info >>= function
-                 | Ok () -> Store.Head.find t >>= Lwt.return_ok
-                 | Error e -> err_write e)
-             | Error (`Msg msg) -> Lwt.return_error msg
-          )
-      ;
-      io_field "merge"
-        ~typ:(Lazy.force commit)
-        ~args:Arg.[
-            arg "branch" ~typ:Input.branch;
-            arg "from" ~typ:(non_null Input.branch);
-            arg "info" ~typ:Input.info;
-          ]
-        ~resolve:(fun _ _src into from i ->
-            mk_branch (Store.repo s) into >>= fun t ->
-            let info = mk_info i in
-            Store.merge_with_branch t from ~info >>= fun _ ->
-            Store.Head.find t >>=
-            Lwt.return_ok
-          )
-      ;
-      io_field "revert"
-        ~typ:(Lazy.force commit)
-        ~args:Arg.[
-            arg "branch" ~typ:Input.branch;
-            arg "commit" ~typ:(non_null Input.commit_hash);
-          ]
-        ~resolve:(fun _ _src branch commit ->
-            mk_branch (Store.repo s) branch >>= fun t ->
-            Store.Commit.of_hash (Store.repo s) commit >>= function
-            | Some commit ->
-              Store.Head.set t commit >>= fun () ->
-              Lwt.return_ok (Some commit)
-            | None -> Lwt.return_ok None
-          )
-      ;
-    ]
+    ;
+    io_field "update_tree"
+      ~typ:(Lazy.force commit)
+      ~args:Arg.[
+          arg "branch" ~typ:Input.branch;
+          arg "key" ~typ:(non_null string);
+          arg "tree" ~typ:(Input.tree);
+          arg "info" ~typ:Input.info;
+        ]
+      ~resolve:(fun _ _src branch k items i ->
+          mk_branch (Store.repo s) branch >>= fun t ->
+          let info = mk_info i in
+          let key = Irmin.Type.of_string Store.key_t k in
+          (match key with
+           | Ok key ->
+             Lwt.catch (fun () ->
+                 Store.with_tree_exn t key ~info (fun tree ->
+                     let tree = match tree with
+                       | Some t -> t
+                       | None -> Store.Tree.empty
+                     in
+                     to_tree tree items >>= Lwt.return_some)
+                 >>= fun () ->
+                 Store.Head.find t >>= Lwt.return_ok)
+               (function
+                 | Failure e -> Lwt.return_error e
+                 | e -> raise e)
+           | Error (`Msg msg) -> Lwt.return_error msg)
+        )
+    ;
+    io_field "set_all"
+      ~typ:(Lazy.force commit)
+      ~args:Arg.[
+          arg "branch" ~typ:Input.branch;
+          arg "key" ~typ:(non_null string);
+          arg "value" ~typ:(non_null string);
+          arg "metadata" ~typ:(string);
+          arg "info" ~typ:Input.info;
+        ]
+      ~resolve:(fun _ _src branch k v m i ->
+          mk_branch (Store.repo s) branch >>= fun t ->
+          let info = mk_info i in
+          let key = Irmin.Type.of_string Store.key_t k in
+          let value = Irmin.Type.of_string Store.contents_t v in
+          let metadata = match m with
+            | Some m ->
+              (match Irmin.Type.of_string Store.metadata_t m with
+               | Ok x -> Ok (Some x)
+               | Error msg -> Error msg)
+            | None -> Ok None
+          in
+          match key, value, metadata with
+          | Ok key, Ok value, Ok metadata ->
+            (Store.find_tree t key >>= (function
+                 | Some tree -> Lwt.return tree
+                 | None -> Lwt.return Store.Tree.empty) >>= fun tree ->
+             Store.Tree.add tree key ?metadata value >>= fun tree ->
+             Store.set_tree t key tree ~info >>= function
+             | Ok ()   -> Store.Head.find t >>= Lwt.return_ok
+             | Error e -> err_write e)
+          | Error (`Msg msg), _, _
+          | _, Error (`Msg msg), _
+          | _, _, Error (`Msg msg) -> Lwt.return_error msg
+        )
+    ;
+    io_field "remove"
+      ~typ:(Lazy.force commit)
+      ~args:Arg.[
+          arg "branch" ~typ:Input.branch;
+          arg "key" ~typ:(non_null string);
+          arg "info" ~typ:Input.info
+        ]
+      ~resolve:(fun _ _src branch key i ->
+          mk_branch (Store.repo s) branch >>= fun t ->
+          let info = mk_info i in
+          let key = Irmin.Type.of_string Store.key_t key in
+          match key with
+          | Ok key ->
+            (Store.remove t key ~info >>= function
+              | Ok () -> Store.Head.find t >>= Lwt.return_ok
+              | Error e -> err_write e)
+          | Error (`Msg msg) -> Lwt.return_error msg
+        )
+    ;
+    io_field "merge"
+      ~typ:(Lazy.force commit)
+      ~args:Arg.[
+          arg "branch" ~typ:Input.branch;
+          arg "from" ~typ:(non_null Input.branch);
+          arg "info" ~typ:Input.info;
+        ]
+      ~resolve:(fun _ _src into from i ->
+          mk_branch (Store.repo s) into >>= fun t ->
+          let info = mk_info i in
+          Store.merge_with_branch t from ~info >>= fun _ ->
+          Store.Head.find t >>=
+          Lwt.return_ok
+        )
+    ;
+    io_field "revert"
+      ~typ:(Lazy.force commit)
+      ~args:Arg.[
+          arg "branch" ~typ:Input.branch;
+          arg "commit" ~typ:(non_null Input.commit_hash);
+        ]
+      ~resolve:(fun _ _src branch commit ->
+          mk_branch (Store.repo s) branch >>= fun t ->
+          Store.Commit.of_hash (Store.repo s) commit >>= function
+          | Some commit ->
+            Store.Head.set t commit >>= fun () ->
+            Lwt.return_ok (Some commit)
+          | None -> Lwt.return_ok None
+        )
+    ;
+  ]
 
   let schema s =
     let mutations = mutations s @ remote s in
