--- conflicted
+++ resolved
@@ -145,21 +145,6 @@
       unit Lwt.t
     (** [iter t] iterates in reverse topological order over the closure graph of
         [t]. *)
-<<<<<<< HEAD
-
-    val iter_commits :
-      t ->
-      min:hash list ->
-      max:hash list ->
-      ?commit:(hash -> unit Lwt.t) ->
-      ?edge:(hash -> hash -> unit Lwt.t) ->
-      ?skip:(hash -> bool Lwt.t) ->
-      ?rev:bool ->
-      unit ->
-      unit Lwt.t
-    (** [iter t] iterates over the closure graph of [t]. *)
-=======
->>>>>>> d57e880d
   end
 
   val empty : repo -> t Lwt.t
